# Patcher

_Patch reporting simplified_

![](https://img.shields.io/pypi/l/patcherctl)&nbsp;![](https://img.shields.io/badge/Python-3.10+-3776AB.svg?style=flat&logo=python&logoColor=white)&nbsp;![](https://img.shields.io/github/v/release/liquidz00/Patcher?color=orange)&nbsp;![](https://github.com/liquidz00/patcher/actions/workflows/pytest.yml/badge.svg)&nbsp;![](https://img.shields.io/pypi/v/patcherctl?color=yellow)


Patcher leverages the Jamf Pro API to fetch patch management data and generate comprehensive reports in both Excel and PDF formats. It simplifies tracking and reporting on software update compliance across macOS devices managed through Jamf Pro.

## Documentation
Project documentation can now be found [on our project homepage](https://patcher.liquidzoo.io). All content from our project wiki has been migrated to the new homepage. We are continuously updating references to the new homepage and regularly improving the documentation. 

### Sample PDF
Assuming 'AnyOrg' is the name of your organization, an exported PDF could look like this:
<<<<<<< HEAD
<p align="left"><img src="docs/_static/example_pdf.jpg" width="750"/></p>
=======
<p align="left"><img src="docs/_static/example_pdf.png" width="750"/></p>
>>>>>>> 79d0932f

### Installation
Install via `pip`:

```shell
pip install patcherctl
```
> [!NOTE]
> Please note that while Patcher is installed as a package, it is meant to be used as a command line tool and not as an imported library.

*Why `patcherctl?` The pip package is called patcherctl because the name patcher was already taken on PyPI. Despite this, the project itself is referred to as Patcher*

### Usage
After installation, you can generate reports by running the main script. You can specify the output directory for the reports and choose to generate PDF reports alongside Excel files.
```shell
patcherctl --path '/path/to/output/directory' [--pdf]
```

For a list of all available command options, visit the [usage page](https://patcher.liquidzoo.io/user/usage.html) of our documentation. 

## Authors & Contributions
Patcher is co-authored by [Andrew Speciale - @liquidz00](https://github.com/liquidz00) and [Chris Ball - @ball42](https://github.com/ball42). [Contributions](https://patcher.liquidzoo.io/contributing/index.html) to Patcher are welcome! We have set up templates for submitting issues, feature requests, and feedback. Please be sure to utilize these templates when contributing to the project.<|MERGE_RESOLUTION|>--- conflicted
+++ resolved
@@ -12,11 +12,7 @@
 
 ### Sample PDF
 Assuming 'AnyOrg' is the name of your organization, an exported PDF could look like this:
-<<<<<<< HEAD
-<p align="left"><img src="docs/_static/example_pdf.jpg" width="750"/></p>
-=======
 <p align="left"><img src="docs/_static/example_pdf.png" width="750"/></p>
->>>>>>> 79d0932f
 
 ### Installation
 Install via `pip`:
