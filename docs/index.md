--- conflicted
+++ resolved
@@ -12,19 +12,12 @@
 :align: center
 ```
 
-<<<<<<< HEAD
-# Welcome to Patcher's Documentation!
-
-Patcher is crafted with the needs of Mac Admins in mind, offering a streamlined approach to the often complex and time-consuming task of patch management. By automating the extraction and formatting of patch data, Patcher not only saves time but also ensures accuracy and consistency in the management of software updates.
-
-=======
 # 👋 Welcome to Patcher's Documentation!
 
 Patcher is crafted with the needs of Mac Admins in mind, offering a streamlined approach to the often complex and time-consuming task of patch management. By automating the extraction and formatting of patch data, Patcher not only saves time but also ensures accuracy and consistency in the management of software updates.
 
 *** 
 
->>>>>>> 1cfd259e
 ## Features
 
 - **Real-Time Patch Information Export**: Quickly extract up-to-date patch data for analysis.
