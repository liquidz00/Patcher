--- conflicted
+++ resolved
@@ -95,9 +95,8 @@
     DEBUG: Patcher finished as expected. Additional logs can be found at '~/Library/Application Support/Patcher/logs'.
     DEBUG: 41 patch reports saved successfully to /path/to/save/Patch-Reports.
 
-<<<<<<< HEAD
-Workflow Dependency: Export and Analyze
----------------------------------------
+Command Dependencies
+--------------------
 
 The :ref:`analyze <analyze>` command is tightly integrated with the :ref:`export <export>` command. It is important to understand this dependency for using Patcher effectively. 
 
@@ -108,53 +107,7 @@
 - **Alternative Input**: The ``analyze`` command can accept patch reports via the ``--excel-file`` option, but these files *must* adhere to the schema of an exported patch report to prevent errors. Refer to the exported report structure for details.
 
 Example Workflow
-^^^^^^^^^^^^^^^^
-
-1. Export patch reports: 
-
-  .. code-block:: console
-
-    $ patcherctl export --path /path/to/save --pdf
-
-2. Analyze exported or cached reports: 
-
-  .. code-block:: console
-
-    $ patcherctl analyze --criteria most-installed --threshold 75
-  
-  Alternatively, specify a compatible patch report file: 
-
-  .. code-block:: console
-
-    $ patcherctl analyze --excel-file /path/to/patch-report.xlsx --criteria least-installed
-
-**Avoiding Errors**
-
-- Verify that exported patch reports are up-to-date before running the ``analyze`` command. 
-- Double-check that manually provided files conform to the patch report schema to avoid processing errors. 
-
-.. _caching:
-=======
-Command Dependencies
---------------------
->>>>>>> 1cfd259e
-
-The :ref:`analyze <analyze>` command is tightly integrated with the :ref:`export <export>` command. It is important to understand this dependency for using Patcher effectively. 
-
-Key Points
-^^^^^^^^^^
-
-- **Export Command Requirement**: The ``export`` command caches patch report data for later use by the ``analyze`` command, ensuring the data is available for analysis without having to run multiple export commands. 
-- **Alternative Input**: The ``analyze`` command can accept patch reports via the ``--excel-file`` option, but these files *must* adhere to the schema of an exported patch report to prevent errors. Refer to the exported report structure for details.
-
-<<<<<<< HEAD
-- **Enabled by Default**: Cached data is stored as `pickle files <https://docs.python.org/3.12/library/pickle.html>`_ (``*.pkl``) for quick reuse.
-- **Automatic Cleaning**: Cache files older than *90 days* are automatically removed to save disk space.
-- **Disabling Caching**: Caching can be disabled at any time by passing the ``--disable-cache`` flag with any command at runtime.
-=======
-Example Workflow
 ~~~~~~~~~~~~~~~~
->>>>>>> 1cfd259e
 
 .. code-block:: console
     :caption: Export patch reports.
@@ -225,8 +178,4 @@
 Automatic Cache Cleaning
 ^^^^^^^^^^^^^^^^^^^^^^^^
 
-<<<<<<< HEAD
-As mentioned previously, cache files older than 90 days are automatically cleaned each time data is cached or retrieved. This is designed to ensure efficient use of disk space while providing an ample time range for analysis. 
-=======
-Cache files older than 90 days are automatically cleaned each time data is cached or retrieved. This is designed to ensure efficient use of disk space while providing an ample time range for trend analysis.
->>>>>>> 1cfd259e
+Cache files older than 90 days are automatically cleaned each time data is cached or retrieved. This is designed to ensure efficient use of disk space while providing an ample time range for trend analysis.