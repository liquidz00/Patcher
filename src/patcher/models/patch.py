from typing import Optional

from pydantic import model_validator

from . import Model
from .label import Label


class PatchTitle(Model):
    """
    Represents patch software title information retrieved via API calls.

    :ivar title: The name of the patch title.
    :type title: :py:class:`str`
    :ivar released: The release date of the patch title.
    :type released: :py:class:`str`
    :ivar hosts_patched: The number of hosts that have applied the patch.
    :type hosts_patched: :py:class:`int`
    :ivar missing_patch: The number of hosts missing the patch.
<<<<<<< HEAD
    :type missing_patch: int
    :ivar latest_version: The latest version available for the software title.
    :type latest_version: str
=======
    :type missing_patch: :py:class:`int`
    :ivar latest_version: The latest version available for the software title.
    :type latest_version: :py:class:`str`
>>>>>>> 79d0932f
    :ivar completion_percent: The percentage of hosts that have applied the patch.
    :type completion_percent: :py:class:`float`
    :ivar total_hosts: The total number of hosts.
    :type total_hosts: :py:class:`int`
    :ivar install_label: The corresponding `Installomator <https://github.com/Installomator/Installomator>`_ label if available.
    """

    title: str
    released: str
    hosts_patched: int
    missing_patch: int
    latest_version: str
    completion_percent: float = 0.0
    total_hosts: int = 0
    install_label: Optional[Label] = None

    # Calculate completion percent via model validator
    @model_validator(mode="after")
    def calculate_completion_percent(self):
        """
        Calculates the completion percentage and total hosts of a :class:`~patcher.models.patch.PatchTitle` object based on hosts patched and missing patch.

        See :meth:`~patcher.clients.api_client.ApiClient.get_summaries`
        """
        # Calculate total hosts
        self.total_hosts = self.hosts_patched + self.missing_patch

        # Calculate completion percent
        if self.total_hosts > 0:
            self.completion_percent = round((self.hosts_patched / self.total_hosts) * 100, 2)
        else:
            self.completion_percent = 0.0

        return self<|MERGE_RESOLUTION|>--- conflicted
+++ resolved
@@ -17,15 +17,9 @@
     :ivar hosts_patched: The number of hosts that have applied the patch.
     :type hosts_patched: :py:class:`int`
     :ivar missing_patch: The number of hosts missing the patch.
-<<<<<<< HEAD
-    :type missing_patch: int
-    :ivar latest_version: The latest version available for the software title.
-    :type latest_version: str
-=======
     :type missing_patch: :py:class:`int`
     :ivar latest_version: The latest version available for the software title.
     :type latest_version: :py:class:`str`
->>>>>>> 79d0932f
     :ivar completion_percent: The percentage of hosts that have applied the patch.
     :type completion_percent: :py:class:`float`
     :ivar total_hosts: The total number of hosts.
