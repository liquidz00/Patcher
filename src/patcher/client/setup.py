--- conflicted
+++ resolved
@@ -79,33 +79,8 @@
 
     def _check_completion(self) -> bool:
         """
-<<<<<<< HEAD
-        if self.completed:
-            return
-        self._greet()
-        anim = animator or self.animator
-
-        try:
-            choice = click.prompt(
-                "Choose setup method (1: Standard setup, 2: SSO setup)", type=int, default=1
-            )
-            if choice == 1:
-                await self.launch(animator=anim)
-            elif choice == 2:
-                await self.first_run()
-            else:
-                click.echo(click.style("Invalid choice, please choose 1 or 2.", fg="red"))
-                await self.prompt_method()
-        except ValueError as e:
-            self.log.error(f"Invalid input during setup method selection: {e}")
-            click.echo(click.style("Invalid input. Please enter 1 or 2.", fg="red"))
-            await self.prompt_method()
-
-    async def first_run(self):
-=======
         Determines if the setup has been completed by checking the presence of a plist file. If the
         property list file cannot be read, an error is logged.
->>>>>>> 79d0932f
         """
         if not os.path.exists(self.plist_path):
             self.log.info("Setup plist file not found. Setup is incomplete.")
