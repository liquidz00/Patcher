--- conflicted
+++ resolved
@@ -60,43 +60,7 @@
         :rtype: :py:obj:`~typing.List` [:class:`~patcher.models.patch.PatchTitle`]
         :raises PatcherError: If a KeyError or ZeroDivisionError is encountered.
         """
-<<<<<<< HEAD
-        if not device_versions or not latest_versions:
-            self.log.error("Error calculating iOS Versions. Received None instead of a List")
-            return None
-
-        latest_versions_dict = {lv.get("OSVersion"): lv for lv in latest_versions}
-
-        version_counts = {
-            version: {"count": 0, "total": 0} for version in latest_versions_dict.keys()
-        }
-
-        for device in device_versions:
-            device_os = device.get("OS")
-            major_version = device_os.split(".")[0]
-            if major_version in version_counts:
-                version_counts[major_version]["total"] += 1
-                if device_os == latest_versions_dict[major_version]["ProductVersion"]:
-                    version_counts[major_version]["count"] += 1
-
-        mapped = []
-        for version, counts in version_counts.items():
-            if counts["total"] > 0:
-                completion_percent = round((counts["count"] / counts["total"]) * 100, 2)
-                mapped.append(
-                    PatchTitle(
-                        title=f"iOS {latest_versions_dict[version]['ProductVersion']}",
-                        released=latest_versions_dict[version]["ReleaseDate"],
-                        hosts_patched=counts["count"],
-                        missing_patch=counts["total"] - counts["count"],
-                        latest_version=latest_versions_dict[version]["ProductVersion"],
-                        completion_percent=completion_percent,
-                        total_hosts=counts["total"],
-                    )
-                )
-=======
         self.log.debug("Attempting to calculate iOS devices on latest version.")
->>>>>>> 79d0932f
 
         try:
             latest_versions_dict = {lv.get("OSVersion"): lv for lv in latest_versions}
