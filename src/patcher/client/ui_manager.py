--- conflicted
+++ resolved
@@ -70,19 +70,6 @@
         If the property list file does not exist, it is created with default values.
         """
         if not self.plist_path.parent.exists():
-<<<<<<< HEAD
-            self.plist_path.parent.mkdir(parents=True, exist_ok=True)
-
-        if not self.plist_path.exists():
-            self.config = {}  # Set to empty initially since async task will fill it later
-        else:
-            # Load configs
-            plist_data = self._load_plist_file()
-            self.config = plist_data.get("UI", {})
-            # Ensure LOGO_PATH is initialized properly
-            if "LOGO_PATH" not in self.config:
-                self.config["LOGO_PATH"] = None
-=======
             self.log.debug(
                 "Attempting to create Patcher directory in user library Application Support directory."
             )
@@ -96,7 +83,6 @@
             self.config["LOGO_PATH"] = ""
 
         self.log.info("Loaded UI configuration settings from property list successfully.")
->>>>>>> 79d0932f
 
     async def download_font(self, url: str, dest_path: Path):
         """
@@ -114,12 +100,6 @@
         :raises PatcherError: If the destination path's parent cannot be created.
         """
         try:
-<<<<<<< HEAD
-            dest_path.parent.mkdir(parents=True, exist_ok=True)
-        except PermissionError as e:
-            self.log.error(f"Unable to create directory for fonts: {e}")
-            raise exceptions.PatcherError("Could not create directory for Fonts.")
-=======
             self.log.debug(
                 f"Validating {dest_path.parent} exists. Will attempt to create if it does not exist already."
             )
@@ -133,7 +113,6 @@
                 parent_path=dest_path.parent,
                 error_msg=str(e),
             )
->>>>>>> 79d0932f
 
         command = ["/usr/bin/curl", "-sL", url, "-o", str(dest_path)]
         async with self.api.semaphore:
@@ -142,11 +121,6 @@
             )
             try:
                 await self.api.execute(command)
-<<<<<<< HEAD
-            except exceptions.ShellCommandError as e:
-                self.log.error(f"Unable to download font from {url}: {e}")
-                raise
-=======
                 self.log.info(f"Default fonts saved successfully to {dest_path}")
             except ShellCommandError as e:
                 self.log.error(f"Unable to download font from {url}: {e}")
@@ -155,7 +129,6 @@
                     url=url,
                     error_msg=str(e),
                 )
->>>>>>> 79d0932f
 
     async def create_default_config(self):
         """
@@ -261,10 +234,7 @@
         )
         logo_path = self.configure_logo(use_logo)
 
-<<<<<<< HEAD
-=======
         self.log.info("Gathered UI settings from user successfully.")
->>>>>>> 79d0932f
         self.save_ui_config(
             header_text, footer_text, font_name, font_regular_path, font_bold_path, logo_path
         )
@@ -328,16 +298,6 @@
         Configures the logo file for PDF reports based on user input.
 
         If a logo file is specified, it is validated and copied to Patcher's Application Support directory.
-<<<<<<< HEAD
-        Similar to :meth:`~patcher.client.ui_manager.configure_font` this method is solely used in conjunction with the :class:`~patcher.client.setup.Setup` class.
-
-        :param use_logo: Indicates whether or not to use a custom logo.
-        :type use_logo: bool
-        :return: The path to the saved logo file, or None if no logo is configured.
-        :rtype: Optional[str]
-        :raises exceptions.SetupError: If the provided logo path does not exist.
-        :raises exceptions.PatcherError: If the provided logo fails pillow validation.
-=======
         Similar to :meth:`~patcher.client.ui_manager.UIConfigManager.configure_font` this method is
         solely used in conjunction with the :class:`~patcher.client.setup.Setup` class.
 
@@ -348,42 +308,27 @@
         :raises SetupError: If the provided logo path does not exist.
         :raises PatcherError: If the provided logo fails pillow validation.
         :raises PatcherError: If the logo file could not be copied to the destination path.
->>>>>>> 79d0932f
         """
         if not use_logo:
             self.log.info("Skipping logo configuration...")
             return None
 
-<<<<<<< HEAD
-=======
         self.log.debug("Attempting to configure optional branding logo.")
->>>>>>> 79d0932f
         logo_dest_path = self.plist_path.parent / "logo.png"
 
         # Prompt for path
         logo_src_path = Path(click.prompt("Enter the path to the logo file"))
         if not logo_src_path.exists():
             self.log.error(f"Logo path does not exist: {logo_src_path}")
-<<<<<<< HEAD
-            raise exceptions.SetupError(
-                f"{logo_src_path} does not exist, please check the path and try again."
-=======
             raise SetupError(
                 "The specified logo path does not exist, please check the path and try again.",
                 path=logo_src_path,
->>>>>>> 79d0932f
             )
 
         # Validate file is an image
         try:
             with Image.open(logo_src_path) as img:
                 img.verify()
-<<<<<<< HEAD
-        except (IOError, Image.UnidentifiedImageError) as e:
-            self.log.error(f"Image validation failed for {logo_src_path}: {e}")
-            raise exceptions.PatcherError(
-                f"{logo_src_path} is not a valid image file. Please try again."
-=======
             self.log.info(f"Logo file {logo_src_path} validated successfully.")
         except (IOError, Image.UnidentifiedImageError) as e:
             self.log.error(f"Image validation failed for {logo_src_path}: {e}")
@@ -391,19 +336,10 @@
                 "The specified logo is not a valid image file. Please try again.",
                 path=logo_src_path,
                 error_msg=str(e),
->>>>>>> 79d0932f
             )
 
         # Copy file
         try:
-<<<<<<< HEAD
-            shutil.copy(logo_src_path, logo_dest_path)
-            self.log.info(f"Logo saved to {logo_dest_path}.")
-        except Exception as e:
-            self.log.error(f"Failed to copy logo to destination {logo_dest_path}: {e}")
-            raise exceptions.PatcherError(
-                f"Unable to save the logo file to {logo_dest_path}. Please try again."
-=======
             self.log.debug(f"Attempting to copy logo file to {logo_dest_path}")
             shutil.copy(logo_src_path, logo_dest_path)
             self.log.info(f"Logo saved to {logo_dest_path}.")
@@ -420,7 +356,6 @@
                 "Unable to save the logo file as expected. Please try again.",
                 path=logo_dest_path,
                 error_msg=str(e),
->>>>>>> 79d0932f
             )
 
         # Save logo path in config
@@ -457,15 +392,9 @@
         :param font_regular_path: The path to the regular font file.
         :type font_regular_path: :py:obj:`~typing.Union` [:py:class:`str` | :py:class:`~pathlib.Path`]
         :param font_bold_path: The path to the bold font file.
-<<<<<<< HEAD
-        :type font_bold_path: Union[str, Path]
-        :param logo_path: The path to company/branding logo file.
-        :type logo_path: Optional[Union[str, Path]], defaults to None.
-=======
         :type font_bold_path: :py:obj:`~typing.Union` [:py:class:`str` | :py:class:`~pathlib.Path`]
         :param logo_path: The path to company/branding logo file. Defaults to None.
         :type logo_path: :py:obj:`~typing.Optional` [:py:obj:`~typing.Union` [:py:class:`str` | :py:class:`~pathlib.Path`]]
->>>>>>> 79d0932f
         """
         # Load existing plist file if it exists
         plist_data = self._load_plist_file()
@@ -477,11 +406,7 @@
             "FONT_NAME": font_name,
             "FONT_REGULAR_PATH": str(font_regular_path),
             "FONT_BOLD_PATH": str(font_bold_path),
-<<<<<<< HEAD
-            "LOGO_PATH": str(logo_path) if logo_path else None,
-=======
             "LOGO_PATH": str(logo_path) if logo_path else "",
->>>>>>> 79d0932f
         }
         self._write_plist_file(plist_data)
         self.log.info("Saved UI configuration settings successfully.")
