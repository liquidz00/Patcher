--- conflicted
+++ resolved
@@ -1,6 +1,2 @@
 __title__ = "patcher"
-<<<<<<< HEAD
-__version__ = "2.0.3"
-=======
-__version__ = "2.0.4b1"
->>>>>>> e811ce37
+__version__ = "2.0.4b1"