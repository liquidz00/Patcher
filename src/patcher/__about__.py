--- conflicted
+++ resolved
@@ -1,6 +1,2 @@
 __title__ = "patcher"
-<<<<<<< HEAD
-__version__ = "2.0.4b1"
-=======
-__version__ = "2.1.0"
->>>>>>> 02b6e161
+__version__ = "2.1.0"